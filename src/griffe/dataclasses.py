--- conflicted
+++ resolved
@@ -550,13 +550,8 @@
         """
         return self.module.filepath
 
-<<<<<<< HEAD
-    @cached_property
-    def relative_filepath(self) -> Path:
-=======
-    @cached_property  # noqa: WPS231
-    def relative_package_filepath(self) -> Path:  # noqa: WPS231
->>>>>>> 40fe0c53
+    @cached_property
+    def relative_package_filepath(self) -> Path:
         """Return the file path where this object was defined, relative to the top module path.
 
         Raises:
@@ -573,11 +568,7 @@
                         with suppress(ValueError):
                             return self_path.relative_to(pkg_path.parent)
             else:
-<<<<<<< HEAD
-                for self_path in self.module.filepath:
-=======
-                for self_path in self.filepath:  # noqa: WPS440
->>>>>>> 40fe0c53
+                for self_path in self.filepath:
                     with suppress(ValueError):
                         return self_path.relative_to(package_path.parent.parent)
             raise ValueError
@@ -588,8 +579,8 @@
             raise ValueError
         return self.filepath.relative_to(package_path.parent.parent)
 
-    @cached_property  # noqa: WPS231
-    def relative_filepath(self) -> Path:  # noqa: WPS231
+    @cached_property
+    def relative_filepath(self) -> Path:
         """Return the file path where this object was defined, relative to the current working directory.
 
         If this object's file path is not relative to the current working directory, return its absolute path.
@@ -748,12 +739,8 @@
                     "path": self.path,
                     "filepath": self.filepath,
                     "relative_filepath": self.relative_filepath,
-<<<<<<< HEAD
-                },
-=======
                     "relative_package_filepath": self.relative_package_filepath,
                 }
->>>>>>> 40fe0c53
             )
 
         if self.lineno:
